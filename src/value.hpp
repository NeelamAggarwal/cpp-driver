--- conflicted
+++ resolved
@@ -108,15 +108,14 @@
     return data_type_->is_map();
   }
 
-<<<<<<< HEAD
+  bool is_tuple() const {
+    if (!data_type_) return false;
+    return data_type_->is_tuple();
+  }
+
   bool is_user_type() const {
     if (!data_type_) return false;
     return data_type_->is_user_type();
-=======
-  bool is_tuple() const {
-    if (!data_type_) return false;
-    return data_type_->is_tuple();
->>>>>>> 37ada13a
   }
 
   int32_t count() const {
