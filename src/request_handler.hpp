--- conflicted
+++ resolved
@@ -52,15 +52,10 @@
 
 class RequestHandler : public Handler {
 public:
-<<<<<<< HEAD
   RequestHandler(const Request* request,
                  ResponseFuture* future,
                  RetryPolicy* retry_policy)
-      : request_(request)
-=======
-  RequestHandler(const Request* request, ResponseFuture* future)
       : Handler(request)
->>>>>>> b5b97662
       , future_(future)
       , retry_policy_(retry_policy)
       , num_retries_(0)
@@ -107,6 +102,7 @@
                              const RetryPolicy::RetryDecision& decision);
 
 
+  ScopedRefPtr<const Request> request_;
   ScopedRefPtr<ResponseFuture> future_;
   RetryPolicy* retry_policy_;
   int num_retries_;
