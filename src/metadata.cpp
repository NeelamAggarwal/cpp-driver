--- conflicted
+++ resolved
@@ -192,8 +192,18 @@
   return CassColumnMeta::to(table_meta->get_column(std::string(column, column_length)));
 }
 
-<<<<<<< HEAD
-=======
+size_t cass_table_meta_column_count(const CassTableMeta* table_meta) {
+  return table_meta->columns().size();
+}
+
+const CassColumnMeta* cass_table_meta_column(const CassTableMeta* table_meta,
+                                             size_t index) {
+  if (index >= table_meta->columns().size()) {
+    return NULL;
+  }
+  return CassColumnMeta::to(table_meta->columns()[index].get());
+}
+
 const CassIndexMeta* cass_table_meta_index_by_name(const CassTableMeta* table_meta,
                                                  const char* index) {
   return CassIndexMeta::to(table_meta->get_index(index));
@@ -205,36 +215,18 @@
   return CassIndexMeta::to(table_meta->get_index(std::string(index, index_length)));
 }
 
-void cass_table_meta_name(const CassTableMeta* table_meta,
-                          const char** name, size_t* name_length) {
-  *name = table_meta->name().data();
-  *name_length = table_meta->name().size();
-}
-
-const CassValue* cass_table_meta_field_by_name(const CassTableMeta* table_meta,
-                                               const char* name) {
-  return CassValue::to(table_meta->get_field(name));
-}
-
-const CassValue* cass_table_meta_field_by_name_n(const CassTableMeta* table_meta,
-                                                 const char* name, size_t name_length) {
-  return CassValue::to(table_meta->get_field(std::string(name, name_length)));
-}
-
->>>>>>> a8e91b16
-size_t cass_table_meta_column_count(const CassTableMeta* table_meta) {
-  return table_meta->columns().size();
-}
-
-const CassColumnMeta* cass_table_meta_column(const CassTableMeta* table_meta,
+size_t cass_table_meta_index_count(const CassTableMeta* table_meta) {
+  return table_meta->indexes().size();
+}
+
+const CassIndexMeta* cass_table_meta_index(const CassTableMeta* table_meta,
                                              size_t index) {
-  if (index >= table_meta->columns().size()) {
+  if (index >= table_meta->indexes().size()) {
     return NULL;
   }
-  return CassColumnMeta::to(table_meta->columns()[index].get());
-}
-
-<<<<<<< HEAD
+  return CassIndexMeta::to(table_meta->indexes()[index].get());
+}
+
 const CassMaterializedViewMeta* cass_table_meta_materialized_view_by_name(const CassTableMeta* table_meta,
                                                                           const char* view) {
   return CassMaterializedViewMeta::to(table_meta->get_view(view));
@@ -256,18 +248,6 @@
     return NULL;
   }
   return CassMaterializedViewMeta::to(table_meta->views()[index].get());
-=======
-size_t cass_table_meta_index_count(const CassTableMeta* table_meta) {
-  return table_meta->indexes().size();
-}
-
-const CassIndexMeta* cass_table_meta_index(const CassTableMeta* table_meta,
-                                             size_t index) {
-  if (index >= table_meta->indexes().size()) {
-    return NULL;
-  }
-  return CassIndexMeta::to(table_meta->indexes()[index].get());
->>>>>>> a8e91b16
 }
 
 size_t cass_table_meta_partition_key_count(const CassTableMeta* table_meta) {
@@ -294,7 +274,14 @@
   return CassColumnMeta::to(table_meta->clustering_key()[index].get());
 }
 
-<<<<<<< HEAD
+CassClusteringOrder cass_table_meta_clustering_key_order(const CassTableMeta* table_meta,
+                                                         size_t index) {
+  if (index >= table_meta->clustering_key_order().size()) {
+    return CASS_CLUSTERING_ORDER_NONE;
+  }
+  return table_meta->clustering_key_order()[index];
+}
+
 const CassValue* cass_table_meta_field_by_name(const CassTableMeta* table_meta,
                                                const char* name) {
   return CassValue::to(table_meta->get_field(name));
@@ -304,7 +291,6 @@
                                                  const char* name, size_t name_length) {
   return CassValue::to(table_meta->get_field(std::string(name, name_length)));
 }
-
 
 const CassColumnMeta* cass_materialized_view_meta_column_by_name(const CassMaterializedViewMeta* view_meta,
                                                                  const char* column) {
@@ -371,14 +357,6 @@
     return NULL;
   }
   return CassColumnMeta::to(view_meta->clustering_key()[index].get());
-=======
-CassClusteringOrder cass_table_meta_clustering_key_order(const CassTableMeta* table_meta,
-                                                         size_t index) {
-  if (index >= table_meta->clustering_key_order().size()) {
-    return CASS_CLUSTERING_ORDER_NONE;
-  }
-  return table_meta->clustering_key_order()[index];
->>>>>>> a8e91b16
 }
 
 void cass_column_meta_name(const CassColumnMeta* column_meta,
@@ -605,13 +583,12 @@
   return CassIterator::to(table_meta->iterator_columns());
 }
 
-<<<<<<< HEAD
 CassIterator* cass_iterator_materialized_views_from_table_meta(const CassTableMeta* table_meta) {
   return CassIterator::to(table_meta->iterator_views());
-=======
+}
+
 CassIterator* cass_iterator_indexes_from_table_meta(const CassTableMeta* table_meta) {
   return CassIterator::to(table_meta->iterator_indexes());
->>>>>>> a8e91b16
 }
 
 CassIterator* cass_iterator_fields_from_table_meta(const CassTableMeta* table_meta) {
@@ -828,8 +805,6 @@
 }
 
 void Metadata::update_tables(ResultResponse* result) {
-<<<<<<< HEAD
-=======
   schema_snapshot_version_++;
 
   if (is_front_buffer()) {
@@ -840,30 +815,6 @@
   }
 }
 
-void Metadata::update_columns(ResultResponse* result) {
-  schema_snapshot_version_++;
-
-  if (is_front_buffer()) {
-    ScopedMutex l(&mutex_);
-    updating_->update_columns(config_, result);
-  } else {
-    updating_->update_columns(config_, result);
-  }
-}
-
-void Metadata::update_indexes(ResultResponse* result) {
->>>>>>> a8e91b16
-  schema_snapshot_version_++;
-
-  if (is_front_buffer()) {
-    ScopedMutex l(&mutex_);
-<<<<<<< HEAD
-    updating_->update_tables(config_, result);
-  } else {
-    updating_->update_tables(config_, result);
-  }
-}
-
 void Metadata::update_views(ResultResponse* result) {
   schema_snapshot_version_++;
 
@@ -881,13 +832,25 @@
   if (is_front_buffer()) {
     ScopedMutex l(&mutex_);
     updating_->update_columns(config_, result);
+    if (cassandra_version() < VersionNumber(3, 0, 0)) {
+      updating_->update_legacy_indexes(config_, result);
+    }
   } else {
     updating_->update_columns(config_, result);
-=======
+    if (cassandra_version() < VersionNumber(3, 0, 0)) {
+      updating_->update_legacy_indexes(config_, result);
+    }
+  }
+}
+
+void Metadata::update_indexes(ResultResponse* result) {
+  schema_snapshot_version_++;
+
+  if (is_front_buffer()) {
+    ScopedMutex l(&mutex_);
     updating_->update_indexes(config_, result);
   } else {
     updating_->update_indexes(config_, result);
->>>>>>> a8e91b16
   }
 }
 
@@ -1087,8 +1050,7 @@
   const Value* value = row->get_by_name(name);
   if (value == NULL) return NULL;
   if (value->size() <= 0) {
-    fields_[name] = MetadataField(name);
-    return NULL;
+    return (fields_[name] = MetadataField(name)).value();
   }
 
   int32_t buffer_size = value->size();
@@ -1101,13 +1063,13 @@
 
   if (d.HasParseError()) {
     LOG_ERROR("Unable to parse JSON (object) for column '%s'", name.c_str());
-    return NULL;
+    return (fields_[name] = MetadataField(name)).value();
   }
 
   if (!d.IsObject()) {
     LOG_DEBUG("Expected JSON object for column '%s' (probably null or empty)", name.c_str());
     fields_[name] = MetadataField(name);
-    return NULL;
+    return (fields_[name] = MetadataField(name)).value();
   }
 
   Collection collection(CollectionType::map(SharedRefPtr<DataType>(new DataType(CASS_VALUE_TYPE_TEXT)),
@@ -1327,28 +1289,20 @@
   }
 }
 
-<<<<<<< HEAD
 const ColumnMetadata* TableMetadataBase::get_column(const std::string& name) const {
-  ColumnMetadata::Vec::const_iterator i = std::find(columns_.begin(), columns_.end(), name);
-  if (i == columns_.end()) return NULL;
-  return i->get();
-}
-
-void TableMetadataBase::add_column(const ColumnMetadata::Ptr& column) {
-=======
-const ColumnMetadata* TableMetadata::get_column(const std::string& name) const {
   ColumnMetadata::Map::const_iterator i = columns_by_name_.find(name);
   if (i == columns_by_name_.end()) return NULL;
   return i->second.get();
 }
 
-void TableMetadata::add_column(const ColumnMetadata::Ptr& column) {
->>>>>>> a8e91b16
+void TableMetadataBase::add_column(const ColumnMetadata::Ptr& column) {
   columns_.push_back(column);
+  columns_by_name_[column->name()] = column;
 }
 
 void TableMetadataBase::clear_columns() {
   columns_.clear();
+  columns_by_name_.clear();
   partition_key_.clear();
   clustering_key_.clear();
 }
@@ -1538,7 +1492,6 @@
   }
 }
 
-<<<<<<< HEAD
 const ViewMetadata::Ptr ViewMetadata::NIL;
 
 ViewMetadata::ViewMetadata(const MetadataConfig& config,
@@ -1552,7 +1505,8 @@
   add_field(buffer, row, "base_table_id");
   add_field(buffer, row, "include_all_columns");
   add_field(buffer, row, "where_clause");
-=======
+}
+
 const IndexMetadata* TableMetadata::get_index(const std::string& name) const {
   IndexMetadata::Map::const_iterator i = indexes_by_name_.find(name);
   if (i == indexes_by_name_.end()) return NULL;
@@ -1567,7 +1521,6 @@
 void TableMetadata::clear_indexes() {
   indexes_.clear();
   indexes_by_name_.clear();
->>>>>>> a8e91b16
 }
 
 FunctionMetadata::FunctionMetadata(const MetadataConfig& config,
@@ -1747,10 +1700,13 @@
 void IndexMetadata::update(StringRef kind, const Value* options) {
   type_ = index_type_from_string(kind);
 
-  MapIterator iterator(options);
-  while(iterator.next()) {
-    if (iterator.key()->to_string_ref() == "target") {
-      target_ = iterator.value()->to_string();
+  if (options != NULL &&
+      options->value_type() == CASS_VALUE_TYPE_MAP) {
+    MapIterator iterator(options);
+    while(iterator.next()) {
+      if (iterator.key()->to_string_ref() == "target") {
+        target_ = iterator.value()->to_string();
+      }
     }
   }
 
@@ -1789,16 +1745,19 @@
 
   escape_id(column_name);
 
-  MapIterator iterator(options);
-
-  while (iterator.next()) {
-    std::string key(iterator.key()->to_string());
-    if (key.find("index_keys") != std::string::npos) {
-      return "keys("  + column_name + ")";
-    } else if (key.find("index_keys_and_values") != std::string::npos) {
-      return "entries("  + column_name + ")";
-    } else  if (column->data_type()->is_collection()) { // TODO(mpenick): && is_frozen()
-      return "full("  + column_name + ")";
+  if (options != NULL &&
+      options->value_type() == CASS_VALUE_TYPE_MAP) {
+    MapIterator iterator(options);
+
+    while (iterator.next()) {
+      std::string key(iterator.key()->to_string());
+      if (key.find("index_keys") != std::string::npos) {
+        return "keys("  + column_name + ")";
+      } else if (key.find("index_keys_and_values") != std::string::npos) {
+        return "entries("  + column_name + ")";
+      } else  if (column->data_type()->is_collection()) { // TODO(mpenick): && is_frozen()
+        return "full("  + column_name + ")";
+      }
     }
   }
 
@@ -1819,7 +1778,6 @@
 ColumnMetadata::ColumnMetadata(const MetadataConfig& config,
                                const std::string& name,
                                KeyspaceMetadata* keyspace,
-                               TableMetadata* table,
                                const SharedRefPtr<RefBuffer>& buffer, const Row* row)
   : MetadataBase(name)
   , type_(CASS_COLUMN_TYPE_REGULAR)
@@ -1903,20 +1861,9 @@
       is_reversed_ = DataTypeClassNameParser::is_reversed(validator);
     }
 
-    value = add_field(buffer, row, "index_type");
-    if (value != NULL && !value->is_null()) {
-      std::string index_name;
-      value = add_field(buffer, row, "index_name");
-      if (value != NULL &&
-          value->value_type() == CASS_VALUE_TYPE_VARCHAR) {
-        index_name = value->to_string();
-        table->add_index(IndexMetadata::from_legacy(config, index_name, this, buffer, row));
-      }
-      add_json_map_field(config.protocol_version, row, "index_options");
-    } else {
-      add_field(buffer, row, "index_name");
-      add_json_map_field(config.protocol_version, row, "index_options");
-    }
+    add_field(buffer, row, "index_type");
+    add_field(buffer, row, "index_name");
+    add_json_map_field(config.protocol_version, row, "index_options");
   }
 }
 
@@ -1941,12 +1888,8 @@
   }
 }
 
-<<<<<<< HEAD
 void Metadata::InternalData::update_tables(const MetadataConfig& config,
                                            ResultResponse* result) {
-=======
-void Metadata::InternalData::update_tables(const MetadataConfig& config, ResultResponse* result) {
->>>>>>> a8e91b16
   SharedRefPtr<RefBuffer> buffer = result->buffer();
 
   result->decode_first_row();
@@ -1973,7 +1916,6 @@
 
     keyspace->add_table(TableMetadata::Ptr(new TableMetadata(config, table_name, buffer, row)));
   }
-<<<<<<< HEAD
 }
 
 void Metadata::InternalData::update_views(const MetadataConfig& config,
@@ -2026,8 +1968,6 @@
        end = updated_tables.end(); i != end; ++i) {
     (*i)->sort_views();
   }
-=======
->>>>>>> a8e91b16
 }
 
 void Metadata::InternalData::update_user_types(const MetadataConfig& config, ResultResponse* result) {
@@ -2248,7 +2188,6 @@
       if (table_or_view) {
         table_or_view->build_keys_and_sort(config);
       }
-<<<<<<< HEAD
       table_or_view_name = temp_table_or_view_name;
       table_or_view = TableMetadataBase::Ptr(keyspace->get_table(table_or_view_name));
       if (!table_or_view)  {
@@ -2262,24 +2201,66 @@
       table_or_view->add_column(ColumnMetadata::Ptr(new ColumnMetadata(config, column_name,
                                                                        keyspace, buffer, row)));
     }
-=======
-      table_name = temp_table_name;
-      table = keyspace->get_or_create_table(table_name);
-      table->clear_columns();
-      if (config.cassandra_version < VersionNumber(3, 0, 0)) {
-        table->clear_indexes();
-      }
-    }
-
-    table->add_column(ColumnMetadata::Ptr(new ColumnMetadata(config, column_name,
-                                                             keyspace, table.get(),
-                                                             buffer, row)));
->>>>>>> a8e91b16
   }
 
   // Build keys for the last table
   if (table_or_view) {
     table_or_view->build_keys_and_sort(config);
+  }
+}
+
+void Metadata::InternalData::update_legacy_indexes(const MetadataConfig& config, ResultResponse* result) {
+  SharedRefPtr<RefBuffer> buffer = result->buffer();
+
+  ResultIterator rows(result);
+
+  std::string keyspace_name;
+  std::string table_name;
+  std::string column_name;
+
+  KeyspaceMetadata* keyspace = NULL;
+  TableMetadata::Ptr table;
+
+  while (rows.next()) {
+    std::string temp_keyspace_name;
+    std::string temp_table;
+    const Row* row = rows.row();
+
+    if (!row->get_string_by_name("keyspace_name", &temp_keyspace_name) ||
+        !row->get_string_by_name(table_column_name(config.cassandra_version), &temp_table) ||
+        !row->get_string_by_name("column_name", &column_name)) {
+      LOG_ERROR("Unable to get column value for 'keyspace_name', '%s' or 'column_name'",
+                table_column_name(config.cassandra_version));
+      continue;
+    }
+
+    if (keyspace_name != temp_keyspace_name) {
+      keyspace_name = temp_keyspace_name;
+      keyspace = get_or_create_keyspace(keyspace_name);
+    }
+
+    if (table_name != temp_table) {
+      // Build keys for the previous table
+      if (table) {
+        table->build_keys_and_sort(config);
+      }
+      table_name = temp_table;
+      table = TableMetadata::Ptr(keyspace->get_table(table_name));
+      if (!table) continue;
+      table->clear_indexes();
+    }
+
+    if (table) {
+      const ColumnMetadata* column = table->get_column(column_name);
+      if (column != NULL) {
+        const Value* index_type = column->get_field("index_type");
+        if (index_type != NULL &&
+            index_type->value_type() == CASS_VALUE_TYPE_VARCHAR) {
+          std::string index_name = column->get_string_field("index_name");
+          table->add_index(IndexMetadata::from_legacy(config, index_name, column, buffer, row));
+        }
+      }
+    }
   }
 }
 
@@ -2319,7 +2300,8 @@
         table->build_keys_and_sort(config);
       }
       table_name = temp_table_name;
-      table = keyspace->get_or_create_table(table_name);
+      table = keyspace->get_table(table_name);
+      if (!table) continue;
       table->clear_indexes();
     }
 
