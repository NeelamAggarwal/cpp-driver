/*
  Copyright (c) 2014-2015 DataStax

  Licensed under the Apache License, Version 2.0 (the "License");
  you may not use this file except in compliance with the License.
  You may obtain a copy of the License at

  http://www.apache.org/licenses/LICENSE-2.0

  Unless required by applicable law or agreed to in writing, software
  distributed under the License is distributed on an "AS IS" BASIS,
  WITHOUT WARRANTIES OR CONDITIONS OF ANY KIND, either express or implied.
  See the License for the specific language governing permissions and
  limitations under the License.
*/

#ifndef __CASS_HANDLER_HPP_INCLUDED__
#define __CASS_HANDLER_HPP_INCLUDED__

#include "buffer.hpp"
#include "constants.hpp"
#include "cassandra.h"
#include "utils.hpp"
#include "list.hpp"
#include "request.hpp"
#include "scoped_ptr.hpp"
#include "timer.hpp"

#include <string>
#include <uv.h>

namespace cass {

class Config;
class Connection;
class ResponseMessage;

typedef std::vector<uv_buf_t> UvBufVec;

class Handler : public RefCounted<Handler>, public List<Handler>::Node {
public:
  enum State {
    REQUEST_STATE_NEW,
    REQUEST_STATE_WRITING,
    REQUEST_STATE_READING,
    REQUEST_STATE_TIMEOUT,
    REQUEST_STATE_TIMEOUT_WRITE_OUTSTANDING,
    REQUEST_STATE_READ_BEFORE_WRITE,
    REQUEST_STATE_RETRY_WRITE_OUTSTANDING,
    REQUEST_STATE_DONE
  };

  Handler(const Request* request)
    : request_(request)
    , connection_(NULL)
    , stream_(-1)
    , state_(REQUEST_STATE_NEW)
    , cl_(CASS_CONSISTENCY_UNKNOWN)
    , timestamp_(CASS_INT64_MIN) { }

  virtual ~Handler() {}

  int32_t encode(int version, int flags, BufferVec* bufs);

  virtual void on_set(ResponseMessage* response) = 0;
  virtual void on_error(CassError code, const std::string& message) = 0;
  virtual void on_timeout() = 0;

  virtual void retry() { }

  const Request* request() const { return request_.get(); }

  Connection* connection() const { return connection_; }

  void set_connection(Connection* connection) {
    connection_ = connection;
  }

  int stream() const { return stream_; }

  void set_stream(int stream) {
    stream_ = stream;
  }

  State state() const { return state_; }

  void set_state(State next_state);

  void start_timer(uv_loop_t* loop, uint64_t timeout, void* data,
                   Timer::Callback cb) {
    timer_.start(loop, timeout, data, cb);
  }

  void stop_timer() {
    timer_.stop();
  }

  CassConsistency consistency() const {
    return cl_ != CASS_CONSISTENCY_UNKNOWN ? cl_ : request()->consistency();
  }

  void set_consistency(CassConsistency cl) { cl_ = cl; }

<<<<<<< HEAD
  int64_t timestamp() const {
    return timestamp_;
  }

  void set_timestamp(int64_t timestamp) {
    timestamp_ = timestamp;
  }
=======
  uint64_t start_time_ns() const { return start_time_ns_; }
>>>>>>> 6045fda3

  Request::EncodingCache* encoding_cache() { return &encoding_cache_; }

protected:
  ScopedRefPtr<const Request> request_;
  Connection* connection_;

private:
  Timer timer_;
  int stream_;
  State state_;
  CassConsistency cl_;
<<<<<<< HEAD
  int64_t timestamp_;
=======
  uint64_t start_time_ns_;
>>>>>>> 6045fda3
  Request::EncodingCache encoding_cache_;

private:
  DISALLOW_COPY_AND_ASSIGN(Handler);
};

} // namespace cass

#endif<|MERGE_RESOLUTION|>--- conflicted
+++ resolved
@@ -101,7 +101,6 @@
 
   void set_consistency(CassConsistency cl) { cl_ = cl; }
 
-<<<<<<< HEAD
   int64_t timestamp() const {
     return timestamp_;
   }
@@ -109,9 +108,8 @@
   void set_timestamp(int64_t timestamp) {
     timestamp_ = timestamp;
   }
-=======
+
   uint64_t start_time_ns() const { return start_time_ns_; }
->>>>>>> 6045fda3
 
   Request::EncodingCache* encoding_cache() { return &encoding_cache_; }
 
@@ -124,11 +122,8 @@
   int stream_;
   State state_;
   CassConsistency cl_;
-<<<<<<< HEAD
   int64_t timestamp_;
-=======
   uint64_t start_time_ns_;
->>>>>>> 6045fda3
   Request::EncodingCache encoding_cache_;
 
 private:
