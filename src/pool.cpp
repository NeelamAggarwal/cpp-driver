/*
  Copyright (c) 2014 DataStax

  Licensed under the Apache License, Version 2.0 (the "License");
  you may not use this file except in compliance with the License.
  You may obtain a copy of the License at

  http://www.apache.org/licenses/LICENSE-2.0

  Unless required by applicable law or agreed to in writing, software
  distributed under the License is distributed on an "AS IS" BASIS,
  WITHOUT WARRANTIES OR CONDITIONS OF ANY KIND, either express or implied.
  See the License for the specific language governing permissions and
  limitations under the License.
*/

#include "pool.hpp"

#include "connection.hpp"
#include "error_response.hpp"
#include "logger.hpp"
#include "prepare_handler.hpp"
#include "session.hpp"
#include "set_keyspace_handler.hpp"
#include "request_handler.hpp"
#include "result_response.hpp"
#include "timer.hpp"

#include "third_party/boost/boost/bind.hpp"

namespace cass {

static bool least_busy_comp(Connection* a, Connection* b) {
  return a->pending_request_count() < b->pending_request_count();
}

Pool::Pool(const Address& address, uv_loop_t* loop,
           Logger* logger, const Config& config)
    : state_(POOL_STATE_NEW)
    , address_(address)
    , loop_(loop)
    , logger_(logger)
    , config_(config)
    , protocol_version_(config.protocol_version())
    , is_defunct_(false) {}

Pool::~Pool() {
  for (RequestHandlerList::iterator it = pending_request_queue_.begin(),
                                    end = pending_request_queue_.end();
       it != end; ++it) {
    RequestHandler* request_handler = *it;
    request_handler->stop_timer();
    request_handler->retry(RETRY_WITH_NEXT_HOST);
  }
  pending_request_queue_.clear();
}

void Pool::connect(const std::string& keyspace) {
  if (state_ == POOL_STATE_NEW) {
    for (unsigned i = 0; i < config_.core_connections_per_host(); ++i) {
      spawn_connection(keyspace);
    }
    state_ = POOL_STATE_CONNECTING;
  }
}

void Pool::close() {
  if (state_ != POOL_STATE_CLOSING && state_ != POOL_STATE_CLOSED) {
    // We're closing before we've connected (likely beause of an error), we need
    // to notify we're "ready"
    if (state_ == POOL_STATE_CONNECTING) {
      if (ready_callback_) {
        ready_callback_(this);
      }
    }
    state_ = POOL_STATE_CLOSING;
    for (ConnectionVec::iterator it = connections_.begin(),
                                 end = connections_.end();
         it != end; ++it) {
      (*it)->close();
    }
    for (ConnectionSet::iterator it = connections_pending_.begin(),
                                 end = connections_pending_.end();
         it != end; ++it) {
      (*it)->close();
    }
    maybe_close();
  }
}

Connection* Pool::borrow_connection(const std::string& keyspace) {
  if (connections_.empty()) {
    for (unsigned i = 0; i < config_.core_connections_per_host(); ++i) {
      maybe_spawn_connection(keyspace);
    }
    return NULL;
  }

  Connection* connection = find_least_busy();

  if (connection == NULL ||
      connection->pending_request_count() >=
        config_.max_simultaneous_requests_threshold()) {
      maybe_spawn_connection(keyspace);
  }

  return connection;
}

bool Pool::execute(Connection* connection, RequestHandler* request_handler) {
  request_handler->set_connection_and_pool(connection, this);
  if (request_handler->keyspace == connection->keyspace()) {
    return connection->execute(request_handler);
  } else {
    return connection->execute(new SetKeyspaceHandler(
        connection, request_handler->keyspace, request_handler));
  }
}

void Pool::defunct() {
  is_defunct_ = true;
  close();
}

void Pool::maybe_notify_ready(Connection* connection) {
  // This will notify ready even if all the connections fail.
  // It is up to the holder to inspect state and/or detach the
  // ready_callback_

  // We won't notify until we've tried all valid protocol versions
  if (!connection->is_invalid_protocol() ||
      connection->protocol_version() <= 1) {
    if (state_ == POOL_STATE_CONNECTING && connections_pending_.empty()) {
      state_ = POOL_STATE_READY;
      if (ready_callback_) {
        ready_callback_(this);
      }
    }
  }
}

void Pool::maybe_close() {
  if (state_ == POOL_STATE_CLOSING && connections_.empty() &&
      connections_pending_.empty()) {
    state_ = POOL_STATE_CLOSED;
    if (closed_callback_) {
      closed_callback_(this);
    }
  }
}

void Pool::spawn_connection(const std::string& keyspace) {
  if (state_ != POOL_STATE_CLOSING && state_ != POOL_STATE_CLOSED) {
    Connection* connection =
        new Connection(loop_, address_, logger_, config_,
                       keyspace, protocol_version_);

<<<<<<< HEAD
    logger_->info("Spawning new conneciton to %s", host_.address().to_string().c_str());
=======
    logger_->info("Pool: Spawning new conneciton to %s", address_.to_string(true).c_str());
>>>>>>> a76cc8eb
    connection->set_ready_callback(
          boost::bind(&Pool::on_connection_ready, this, _1));
    connection->set_close_callback(
          boost::bind(&Pool::on_connection_closed, this, _1));
    connection->connect();

    connections_pending_.insert(connection);
  }
}

void Pool::maybe_spawn_connection(const std::string& keyspace) {
  if (connections_pending_.size() >= config_.max_simultaneous_creation()) {
    return;
  }

  if (connections_.size() + connections_pending_.size() >=
      config_.max_connections_per_host()) {
    return;
  }

  if (state_ != POOL_STATE_READY) {
    return;
  }

  spawn_connection(keyspace);
}

Connection* Pool::find_least_busy() {
  ConnectionVec::iterator it = std::min_element(
      connections_.begin(), connections_.end(), least_busy_comp);
  if ((*it)->is_ready() && (*it)->available_streams() > 0) {
    return *it;
  }
  return NULL;
}

void Pool::return_connection(Connection* connection) {
  if (connection->is_ready() && !pending_request_queue_.empty()) {
    RequestHandler* request_handler = pending_request_queue_.front();
    pending_request_queue_.pop_front();
    request_handler->stop_timer();
    if (!execute(connection, request_handler)) {
      request_handler->retry(RETRY_WITH_NEXT_HOST);
    }
  }
}

void Pool::on_connection_ready(Connection* connection) {
  connections_pending_.erase(connection);
  maybe_notify_ready(connection);

  connections_.push_back(connection);
  return_connection(connection);
}

void Pool::on_connection_closed(Connection* connection) {
  connections_pending_.erase(connection);
  maybe_notify_ready(connection);

  ConnectionVec::iterator it =
      std::find(connections_.begin(), connections_.end(), connection);
  if (it != connections_.end()) {
    connections_.erase(it);
  }

  if (connection->is_invalid_protocol() &&
      connection->protocol_version() > 1) {
    protocol_version_ = connection->protocol_version() - 1;
    spawn_connection(connection->keyspace());
  } else if (connection->is_defunct()) {
    // TODO(mpenick): Conviction policy
    defunct();
  }

  maybe_close();
}

void Pool::on_timeout(void* data) {
  RequestHandler* request_handler = static_cast<RequestHandler*>(data);
  pending_request_queue_.remove(request_handler);
  request_handler->retry(RETRY_WITH_NEXT_HOST);
  maybe_close();
}

bool Pool::wait_for_connection(RequestHandler* request_handler) {
  if (pending_request_queue_.size() + 1 > config_.max_pending_requests()) {
    logger_->warn("Exceeded the max pending requests setting of %u on '%s'",
                  config_.max_pending_requests(),
<<<<<<< HEAD
                  host_.address().to_string().c_str());
=======
                  address_.to_string().c_str());
>>>>>>> a76cc8eb
    return false;
  }

  request_handler->start_timer(loop_, config_.connect_timeout(), request_handler,
                               boost::bind(&Pool::on_timeout, this, _1));
  pending_request_queue_.push_back(request_handler);
  return true;
}

} // namespace cass<|MERGE_RESOLUTION|>--- conflicted
+++ resolved
@@ -155,11 +155,7 @@
         new Connection(loop_, address_, logger_, config_,
                        keyspace, protocol_version_);
 
-<<<<<<< HEAD
-    logger_->info("Spawning new conneciton to %s", host_.address().to_string().c_str());
-=======
     logger_->info("Pool: Spawning new conneciton to %s", address_.to_string(true).c_str());
->>>>>>> a76cc8eb
     connection->set_ready_callback(
           boost::bind(&Pool::on_connection_ready, this, _1));
     connection->set_close_callback(
@@ -248,11 +244,7 @@
   if (pending_request_queue_.size() + 1 > config_.max_pending_requests()) {
     logger_->warn("Exceeded the max pending requests setting of %u on '%s'",
                   config_.max_pending_requests(),
-<<<<<<< HEAD
-                  host_.address().to_string().c_str());
-=======
                   address_.to_string().c_str());
->>>>>>> a76cc8eb
     return false;
   }
 
