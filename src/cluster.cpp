--- conflicted
+++ resolved
@@ -300,19 +300,8 @@
   if (hosts_length == 0) {
     cluster->config().whitelist_hosts().clear();
   } else {
-<<<<<<< HEAD
-    std::istringstream stream(std::string(hosts, hosts_length));
-    while (!stream.eof()) {
-      std::string host;
-      std::getline(stream, host, ',');
-      if (!cass::trim(host).empty()) {
-        cluster->config().whitelist_hosts().push_back(host);
-      }
-    }
-=======
     cass::explode(std::string(hosts, hosts_length),
       cluster->config().whitelist_hosts());
->>>>>>> 0edaa061
   }
 }
 
